--- conflicted
+++ resolved
@@ -710,14 +710,11 @@
 
     public notify(model: CanvasModel & Master, reason: UpdateReasons): void {
         this.geometry = this.controller.geometry;
-<<<<<<< HEAD
         if (reason === UpdateReasons.CONFIG_UPDATED) {
             this.configuration = model.configuration;
             this.setupObjects([]);
             this.setupObjects(model.objects);
-=======
-
-        if (reason === UpdateReasons.BITMAP) {
+        } else if (reason === UpdateReasons.BITMAP) {
             const { imageBitmap } = model;
             if (imageBitmap) {
                 this.bitmap.style.display = '';
@@ -725,7 +722,6 @@
             } else {
                 this.bitmap.style.display = 'none';
             }
->>>>>>> ae7dc9c9
         } else if (reason === UpdateReasons.IMAGE_CHANGED) {
             const { image } = model;
             if (!image) {
