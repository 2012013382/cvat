
# Copyright (C) 2019 Intel Corporation
#
# SPDX-License-Identifier: MIT

import argparse
from enum import Enum
import json
import logging as log
import os
import os.path as osp
import shutil

from datumaro.components.project import Project, Environment, \
    PROJECT_DEFAULT_CONFIG as DEFAULT_CONFIG
from datumaro.components.dataset_filter import DatasetItemEncoder
from datumaro.components.extractor import AnnotationType
from datumaro.components.cli_plugin import CliPlugin
<<<<<<< HEAD
from datumaro.components.operations import \
    compute_image_statistics, compute_ann_statistics, compare_datasets
=======
from datumaro.components.operations import Comparator, mean_std
>>>>>>> 4fd8fd0e
from .diff import DiffVisualizer
from ...util import add_subparser, CliException, MultilineFormatter, \
    make_file_name
from ...util.project import load_project, generate_next_file_name


def build_create_parser(parser_ctor=argparse.ArgumentParser):
    parser = parser_ctor(help="Create empty project",
        description="""
            Create a new empty project.|n
            |n
            Examples:|n
            - Create a project in the current directory:|n
            |s|screate -n myproject|n
            |n
            - Create a project in other directory:|n
            |s|screate -o path/I/like/
        """,
        formatter_class=MultilineFormatter)

    parser.add_argument('-o', '--output-dir', default='.', dest='dst_dir',
        help="Save directory for the new project (default: current dir")
    parser.add_argument('-n', '--name', default=None,
        help="Name of the new project (default: same as project dir)")
    parser.add_argument('--overwrite', action='store_true',
        help="Overwrite existing files in the save directory")
    parser.set_defaults(command=create_command)

    return parser

def create_command(args):
    project_dir = osp.abspath(args.dst_dir)

    project_env_dir = osp.join(project_dir, DEFAULT_CONFIG.env_dir)
    if osp.isdir(project_env_dir) and os.listdir(project_env_dir):
        if not args.overwrite:
            raise CliException("Directory '%s' already exists "
                "(pass --overwrite to overwrite)" % project_env_dir)
        else:
            shutil.rmtree(project_env_dir, ignore_errors=True)

    own_dataset_dir = osp.join(project_dir, DEFAULT_CONFIG.dataset_dir)
    if osp.isdir(own_dataset_dir) and os.listdir(own_dataset_dir):
        if not args.overwrite:
            raise CliException("Directory '%s' already exists "
                "(pass --overwrite to overwrite)" % own_dataset_dir)
        else:
            # NOTE: remove the dir to avoid using data from previous project
            shutil.rmtree(own_dataset_dir)

    project_name = args.name
    if project_name is None:
        project_name = osp.basename(project_dir)

    log.info("Creating project at '%s'" % project_dir)

    Project.generate(project_dir, {
        'project_name': project_name,
    })

    log.info("Project has been created at '%s'" % project_dir)

    return 0

def build_import_parser(parser_ctor=argparse.ArgumentParser):
    builtins = sorted(Environment().importers.items)

    parser = parser_ctor(help="Create project from existing dataset",
        description="""
            Creates a project from an existing dataset. The source can be:|n
            - a dataset in a supported format (check 'formats' section below)|n
            - a Datumaro project|n
            |n
            Formats:|n
            Datasets come in a wide variety of formats. Each dataset
            format defines its own data structure and rules on how to
            interpret the data. For example, the following data structure
            is used in COCO format:|n
            /dataset/|n
            - /images/<id>.jpg|n
            - /annotations/|n
            |n
            In Datumaro dataset formats are supported by
            Extractor-s and Importer-s.
            An Extractor produces a list of dataset items corresponding
            to the dataset. An Importer creates a project from the
            data source location.
            It is possible to add a custom Extractor and Importer.
            To do this, you need to put an Extractor and
            Importer implementation scripts to
            <project_dir>/.datumaro/extractors
            and <project_dir>/.datumaro/importers.|n
            |n
            List of builtin dataset formats: %s|n
            |n
            Examples:|n
            - Create a project from VOC dataset in the current directory:|n
            |s|simport -f voc -i path/to/voc|n
            |n
            - Create a project from COCO dataset in other directory:|n
            |s|simport -f coco -i path/to/coco -o path/I/like/
        """ % ', '.join(builtins),
        formatter_class=MultilineFormatter)

    parser.add_argument('-o', '--output-dir', default='.', dest='dst_dir',
        help="Directory to save the new project to (default: current dir)")
    parser.add_argument('-n', '--name', default=None,
        help="Name of the new project (default: same as project dir)")
    parser.add_argument('--copy', action='store_true',
        help="Copy the dataset instead of saving source links")
    parser.add_argument('--skip-check', action='store_true',
        help="Skip source checking")
    parser.add_argument('--overwrite', action='store_true',
        help="Overwrite existing files in the save directory")
    parser.add_argument('-i', '--input-path', required=True, dest='source',
        help="Path to import project from")
    parser.add_argument('-f', '--format',
        help="Source project format. Will try to detect, if not specified.")
    parser.add_argument('extra_args', nargs=argparse.REMAINDER,
        help="Additional arguments for importer (pass '-- -h' for help)")
    parser.set_defaults(command=import_command)

    return parser

def import_command(args):
    project_dir = osp.abspath(args.dst_dir)

    project_env_dir = osp.join(project_dir, DEFAULT_CONFIG.env_dir)
    if osp.isdir(project_env_dir) and os.listdir(project_env_dir):
        if not args.overwrite:
            raise CliException("Directory '%s' already exists "
                "(pass --overwrite to overwrite)" % project_env_dir)
        else:
            shutil.rmtree(project_env_dir, ignore_errors=True)

    own_dataset_dir = osp.join(project_dir, DEFAULT_CONFIG.dataset_dir)
    if osp.isdir(own_dataset_dir) and os.listdir(own_dataset_dir):
        if not args.overwrite:
            raise CliException("Directory '%s' already exists "
                "(pass --overwrite to overwrite)" % own_dataset_dir)
        else:
            # NOTE: remove the dir to avoid using data from previous project
            shutil.rmtree(own_dataset_dir)

    project_name = args.name
    if project_name is None:
        project_name = osp.basename(project_dir)

    env = Environment()
    log.info("Importing project from '%s'" % args.source)

    extra_args = {}
    if not args.format:
        if args.extra_args:
            raise CliException("Extra args can not be used without format")

        log.info("Trying to detect dataset format...")

        matches = []
        for format_name in env.importers.items:
            log.debug("Checking '%s' format...", format_name)
            importer = env.make_importer(format_name)
            try:
                match = importer.detect(args.source)
                if match:
                    log.debug("format matched")
                    matches.append((format_name, importer))
            except NotImplementedError:
                log.debug("Format '%s' does not support auto detection.",
                    format_name)

        if len(matches) == 0:
            log.error("Failed to detect dataset format automatically. "
                "Try to specify format with '-f/--format' parameter.")
            return 1
        elif len(matches) != 1:
            log.error("Multiple formats match the dataset: %s. "
                "Try to specify format with '-f/--format' parameter.",
                ', '.join(m[0] for m in matches))
            return 2

        format_name, importer = matches[0]
        args.format = format_name
    else:
        try:
            importer = env.make_importer(args.format)
            if hasattr(importer, 'from_cmdline'):
                extra_args = importer.from_cmdline(args.extra_args)
        except KeyError:
            raise CliException("Importer for format '%s' is not found" % \
                args.format)

    log.info("Importing project as '%s'" % args.format)

    source = osp.abspath(args.source)
    project = importer(source, **extra_args)
    project.config.project_name = project_name
    project.config.project_dir = project_dir

    if not args.skip_check or args.copy:
        log.info("Checking the dataset...")
        dataset = project.make_dataset()
    if args.copy:
        log.info("Cloning data...")
        dataset.save(merge=True, save_images=True)
    else:
        project.save()

    log.info("Project has been created at '%s'" % project_dir)

    return 0


class FilterModes(Enum):
    # primary
    items = 1
    annotations = 2
    items_annotations = 3

    # shortcuts
    i = 1
    a = 2
    i_a = 3
    a_i = 3
    annotations_items = 3

    @staticmethod
    def parse(s):
        s = s.lower()
        s = s.replace('+', '_')
        return FilterModes[s]

    @classmethod
    def make_filter_args(cls, mode):
        if mode == cls.items:
            return {}
        elif mode == cls.annotations:
            return {
                'filter_annotations': True
            }
        elif mode == cls.items_annotations:
            return {
                'filter_annotations': True,
                'remove_empty': True,
            }
        else:
            raise NotImplementedError()

    @classmethod
    def list_options(cls):
        return [m.name.replace('_', '+') for m in cls]

def build_export_parser(parser_ctor=argparse.ArgumentParser):
    builtins = sorted(Environment().converters.items)

    parser = parser_ctor(help="Export project",
        description="""
            Exports the project dataset in some format. Optionally, a filter
            can be passed, check 'extract' command description for more info.
            Each dataset format has its own options, which
            are passed after '--' separator (see examples), pass '-- -h'
            for more info. If not stated otherwise, by default
            only annotations are exported, to include images pass
            '--save-images' parameter.|n
            |n
            Formats:|n
            In Datumaro dataset formats are supported by Converter-s.
            A Converter produces a dataset of a specific format
            from dataset items. It is possible to add a custom Converter.
            To do this, you need to put a Converter
            definition script to <project_dir>/.datumaro/converters.|n
            |n
            List of builtin dataset formats: %s|n
            |n
            Examples:|n
            - Export project as a VOC-like dataset, include images:|n
            |s|sexport -f voc -- --save-images|n
            |n
            - Export project as a COCO-like dataset in other directory:|n
            |s|sexport -f coco -o path/I/like/
        """ % ', '.join(builtins),
        formatter_class=MultilineFormatter)

    parser.add_argument('-e', '--filter', default=None,
        help="Filter expression for dataset items")
    parser.add_argument('--filter-mode', default=FilterModes.i.name,
        type=FilterModes.parse,
        help="Filter mode (options: %s; default: %s)" % \
            (', '.join(FilterModes.list_options()) , '%(default)s'))
    parser.add_argument('-o', '--output-dir', dest='dst_dir', default=None,
        help="Directory to save output (default: a subdir in the current one)")
    parser.add_argument('--overwrite', action='store_true',
        help="Overwrite existing files in the save directory")
    parser.add_argument('-p', '--project', dest='project_dir', default='.',
        help="Directory of the project to operate on (default: current dir)")
    parser.add_argument('-f', '--format', required=True,
        help="Output format")
    parser.add_argument('extra_args', nargs=argparse.REMAINDER, default=None,
        help="Additional arguments for converter (pass '-- -h' for help)")
    parser.set_defaults(command=export_command)

    return parser

def export_command(args):
    project = load_project(args.project_dir)

    dst_dir = args.dst_dir
    if dst_dir:
        if not args.overwrite and osp.isdir(dst_dir) and os.listdir(dst_dir):
            raise CliException("Directory '%s' already exists "
                "(pass --overwrite to overwrite)" % dst_dir)
    else:
        dst_dir = generate_next_file_name('%s-%s' % \
            (project.config.project_name, make_file_name(args.format)))
    dst_dir = osp.abspath(dst_dir)

    try:
        converter = project.env.converters.get(args.format)
    except KeyError:
        raise CliException("Converter for format '%s' is not found" % \
            args.format)

    extra_args = converter.from_cmdline(args.extra_args)
    def converter_proxy(extractor, save_dir):
        return converter.convert(extractor, save_dir, **extra_args)

    filter_args = FilterModes.make_filter_args(args.filter_mode)

    log.info("Loading the project...")
    dataset = project.make_dataset()

    log.info("Exporting the project...")
    dataset.export_project(
        save_dir=dst_dir,
        converter=converter_proxy,
        filter_expr=args.filter,
        **filter_args)
    log.info("Project exported to '%s' as '%s'" % \
        (dst_dir, args.format))

    return 0

def build_extract_parser(parser_ctor=argparse.ArgumentParser):
    parser = parser_ctor(help="Extract subproject",
        description="""
            Extracts a subproject that contains only items matching filter.
            A filter is an XPath expression, which is applied to XML
            representation of a dataset item. Check '--dry-run' parameter
            to see XML representations of the dataset items.|n
            |n
            To filter annotations use the mode ('-m') parameter.|n
            Supported modes:|n
            - 'i', 'items'|n
            - 'a', 'annotations'|n
            - 'i+a', 'a+i', 'items+annotations', 'annotations+items'|n
            When filtering annotations, use the 'items+annotations'
            mode to point that annotation-less dataset items should be
            removed. To select an annotation, write an XPath that
            returns 'annotation' elements (see examples).|n
            |n
            Examples:|n
            - Filter images with width < height:|n
            |s|sextract -e '/item[image/width < image/height]'|n
            |n
            - Filter images with large-area bboxes:|n
            |s|sextract -e '/item[annotation/type="bbox" and
                annotation/area>2000]'|n
            |n
            - Filter out all irrelevant annotations from items:|n
            |s|sextract -m a -e '/item/annotation[label = "person"]'|n
            |n
            - Filter out all irrelevant annotations from items:|n
            |s|sextract -m a -e '/item/annotation[label="cat" and
            area > 99.5]'|n
            |n
            - Filter occluded annotations and items, if no annotations left:|n
            |s|sextract -m i+a -e '/item/annotation[occluded="True"]'
        """,
        formatter_class=MultilineFormatter)

    parser.add_argument('-e', '--filter', default=None,
        help="XML XPath filter expression for dataset items")
    parser.add_argument('-m', '--mode', default=FilterModes.i.name,
        type=FilterModes.parse,
        help="Filter mode (options: %s; default: %s)" % \
            (', '.join(FilterModes.list_options()) , '%(default)s'))
    parser.add_argument('--dry-run', action='store_true',
        help="Print XML representations to be filtered and exit")
    parser.add_argument('-o', '--output-dir', dest='dst_dir', default=None,
        help="Output directory (default: update current project)")
    parser.add_argument('--overwrite', action='store_true',
        help="Overwrite existing files in the save directory")
    parser.add_argument('-p', '--project', dest='project_dir', default='.',
        help="Directory of the project to operate on (default: current dir)")
    parser.set_defaults(command=extract_command)

    return parser

def extract_command(args):
    project = load_project(args.project_dir)

    if not args.dry_run:
        dst_dir = args.dst_dir
        if dst_dir:
            if not args.overwrite and osp.isdir(dst_dir) and os.listdir(dst_dir):
                raise CliException("Directory '%s' already exists "
                    "(pass --overwrite to overwrite)" % dst_dir)
        else:
            dst_dir = generate_next_file_name('%s-filter' % \
                project.config.project_name)
        dst_dir = osp.abspath(dst_dir)

    dataset = project.make_dataset()

    filter_args = FilterModes.make_filter_args(args.mode)

    if args.dry_run:
        dataset = dataset.extract(filter_expr=args.filter, **filter_args)
        for item in dataset:
            encoded_item = DatasetItemEncoder.encode(item, dataset.categories())
            xml_item = DatasetItemEncoder.to_string(encoded_item)
            print(xml_item)
        return 0

    if not args.filter:
        raise CliException("Expected a filter expression ('-e' argument)")

    dataset.extract_project(save_dir=dst_dir, filter_expr=args.filter,
        **filter_args)

    log.info("Subproject has been extracted to '%s'" % dst_dir)

    return 0

def build_merge_parser(parser_ctor=argparse.ArgumentParser):
    parser = parser_ctor(help="Merge two projects",
        description="""
            Updates items of the current project with items
            from other project.|n
            |n
            Examples:|n
            - Update a project with items from other project:|n
            |s|smerge -p path/to/first/project path/to/other/project
        """,
        formatter_class=MultilineFormatter)

    parser.add_argument('other_project',
        help="Path to a project")
    parser.add_argument('-o', '--output-dir', dest='dst_dir', default=None,
        help="Output directory (default: current project's dir)")
    parser.add_argument('--overwrite', action='store_true',
        help="Overwrite existing files in the save directory")
    parser.add_argument('-p', '--project', dest='project_dir', default='.',
        help="Directory of the project to operate on (default: current dir)")
    parser.set_defaults(command=merge_command)

    return parser

def merge_command(args):
    first_project = load_project(args.project_dir)
    second_project = load_project(args.other_project_dir)

    dst_dir = args.dst_dir
    if dst_dir:
        if not args.overwrite and osp.isdir(dst_dir) and os.listdir(dst_dir):
            raise CliException("Directory '%s' already exists "
                "(pass --overwrite to overwrite)" % dst_dir)

    first_dataset = first_project.make_dataset()
    second_dataset = second_project.make_dataset()

    first_dataset.update(second_dataset)
    first_dataset.save(save_dir=dst_dir)

    if dst_dir is None:
        dst_dir = first_project.config.project_dir
    dst_dir = osp.abspath(dst_dir)
    log.info("Merge results have been saved to '%s'" % dst_dir)

    return 0

def build_diff_parser(parser_ctor=argparse.ArgumentParser):
    parser = parser_ctor(help="Compare projects",
        description="""
        Compares two projects.|n
        |n
        Examples:|n
        - Compare two projects, consider bboxes matching if their IoU > 0.7,|n
        |s|s|s|sprint results to Tensorboard:
        |s|sdiff path/to/other/project -o diff/ -f tensorboard --iou-thresh 0.7
        """,
        formatter_class=MultilineFormatter)

    parser.add_argument('other_project_dir',
        help="Directory of the second project to be compared")
    parser.add_argument('-o', '--output-dir', dest='dst_dir', default=None,
        help="Directory to save comparison results (default: do not save)")
    parser.add_argument('-f', '--format',
        default=DiffVisualizer.DEFAULT_FORMAT,
        choices=[f.name for f in DiffVisualizer.Format],
        help="Output format (default: %(default)s)")
    parser.add_argument('--iou-thresh', default=0.5, type=float,
        help="IoU match threshold for detections (default: %(default)s)")
    parser.add_argument('--conf-thresh', default=0.5, type=float,
        help="Confidence threshold for detections (default: %(default)s)")
    parser.add_argument('--overwrite', action='store_true',
        help="Overwrite existing files in the save directory")
    parser.add_argument('-p', '--project', dest='project_dir', default='.',
        help="Directory of the first project to be compared (default: current dir)")
    parser.set_defaults(command=diff_command)

    return parser

def diff_command(args):
    first_project = load_project(args.project_dir)
    second_project = load_project(args.other_project_dir)

    # distance match
    comparator = Comparator(
        iou_threshold=args.iou_thresh,
        conf_threshold=args.conf_thresh)

    # exact match
    print(compare_datasets(
        first_project.make_dataset(), second_project.make_dataset()))

    dst_dir = args.dst_dir
    if dst_dir:
        if not args.overwrite and osp.isdir(dst_dir) and os.listdir(dst_dir):
            raise CliException("Directory '%s' already exists "
                "(pass --overwrite to overwrite)" % dst_dir)
    else:
        dst_dir = generate_next_file_name('%s-%s-diff' % (
            first_project.config.project_name,
            second_project.config.project_name)
        )
    dst_dir = osp.abspath(dst_dir)
    log.info("Saving diff to '%s'" % dst_dir)

    dst_dir_existed = osp.exists(dst_dir)
    try:
        visualizer = DiffVisualizer(save_dir=dst_dir, comparator=comparator,
            output_format=args.format)
        visualizer.save_dataset_diff(
            first_project.make_dataset(),
            second_project.make_dataset())
    except BaseException:
        if not dst_dir_existed and osp.isdir(dst_dir):
            shutil.rmtree(dst_dir, ignore_errors=True)
        raise

    return 0

def build_transform_parser(parser_ctor=argparse.ArgumentParser):
    builtins = sorted(Environment().transforms.items)

    parser = parser_ctor(help="Transform project",
        description="""
            Applies some operation to dataset items in the project
            and produces a new project.|n
            |n
            Builtin transforms: %s|n
            |n
            Examples:|n
            - Convert instance polygons to masks:|n
            |s|stransform -n polygons_to_masks
        """ % ', '.join(builtins),
        formatter_class=MultilineFormatter)

    parser.add_argument('-t', '--transform', required=True,
        help="Transform to apply to the project")
    parser.add_argument('-o', '--output-dir', dest='dst_dir', default=None,
        help="Directory to save output (default: current dir)")
    parser.add_argument('--overwrite', action='store_true',
        help="Overwrite existing files in the save directory")
    parser.add_argument('-p', '--project', dest='project_dir', default='.',
        help="Directory of the project to operate on (default: current dir)")
    parser.add_argument('extra_args', nargs=argparse.REMAINDER, default=None,
        help="Additional arguments for transformation (pass '-- -h' for help)")
    parser.set_defaults(command=transform_command)

    return parser

def transform_command(args):
    project = load_project(args.project_dir)

    dst_dir = args.dst_dir
    if dst_dir:
        if not args.overwrite and osp.isdir(dst_dir) and os.listdir(dst_dir):
            raise CliException("Directory '%s' already exists "
                "(pass --overwrite to overwrite)" % dst_dir)
    else:
        dst_dir = generate_next_file_name('%s-%s' % \
            (project.config.project_name, make_file_name(args.transform)))
    dst_dir = osp.abspath(dst_dir)

    try:
        transform = project.env.transforms.get(args.transform)
    except KeyError:
        raise CliException("Transform '%s' is not found" % args.transform)

    extra_args = {}
    if hasattr(transform, 'from_cmdline'):
        extra_args = transform.from_cmdline(args.extra_args)

    log.info("Loading the project...")
    dataset = project.make_dataset()

    log.info("Transforming the project...")
    dataset.transform_project(
        method=transform,
        save_dir=dst_dir,
        **extra_args
    )

    log.info("Transform results have been saved to '%s'" % dst_dir)

    return 0

def build_stats_parser(parser_ctor=argparse.ArgumentParser):
    parser = parser_ctor(help="Get project statistics",
        description="""
            Outputs various project statistics like image mean and std,
            annotations count etc.
        """,
        formatter_class=MultilineFormatter)

    parser.add_argument('-p', '--project', dest='project_dir', default='.',
        help="Directory of the project to operate on (default: current dir)")
    parser.set_defaults(command=stats_command)

    return parser

def stats_command(args):
    project = load_project(args.project_dir)

    dataset = project.make_dataset()
    stats = {}
    stats.update(compute_image_statistics(dataset))
    stats.update(compute_ann_statistics(dataset))

    dst_file = generate_next_file_name('statistics', ext='.json')
    log.info("Writing project statistics to '%s'" % dst_file)
    with open(dst_file, 'w') as f:
        json.dump(stats, f, indent=4, sort_keys=True)

def build_info_parser(parser_ctor=argparse.ArgumentParser):
    parser = parser_ctor(help="Get project info",
        description="""
            Outputs project info.
        """,
        formatter_class=MultilineFormatter)

    parser.add_argument('--all', action='store_true',
        help="Print all information")
    parser.add_argument('-p', '--project', dest='project_dir', default='.',
        help="Directory of the project to operate on (default: current dir)")
    parser.set_defaults(command=info_command)

    return parser

def info_command(args):
    project = load_project(args.project_dir)
    config = project.config
    env = project.env
    dataset = project.make_dataset()

    print("Project:")
    print("  name:", config.project_name)
    print("  location:", config.project_dir)
    print("Plugins:")
    print("  importers:", ', '.join(env.importers.items))
    print("  extractors:", ', '.join(env.extractors.items))
    print("  converters:", ', '.join(env.converters.items))
    print("  launchers:", ', '.join(env.launchers.items))

    print("Sources:")
    for source_name, source in config.sources.items():
        print("  source '%s':" % source_name)
        print("    format:", source.format)
        print("    url:", source.url)
        print("    location:", project.local_source_dir(source_name))

    def print_extractor_info(extractor, indent=''):
        print("%slength:" % indent, len(extractor))

        categories = extractor.categories()
        print("%scategories:" % indent, ', '.join(c.name for c in categories))

        for cat_type, cat in categories.items():
            print("%s  %s:" % (indent, cat_type.name))
            if cat_type == AnnotationType.label:
                print("%s    count:" % indent, len(cat.items))

                count_threshold = 10
                if args.all:
                    count_threshold = len(cat.items)
                labels = ', '.join(c.name for c in cat.items[:count_threshold])
                if count_threshold < len(cat.items):
                    labels += " (and %s more)" % (
                        len(cat.items) - count_threshold)
                print("%s    labels:" % indent, labels)

    print("Dataset:")
    print_extractor_info(dataset, indent="  ")

    subsets = dataset.subsets()
    print("  subsets:", ', '.join(subsets))
    for subset_name in subsets:
        subset = dataset.get_subset(subset_name)
        print("    subset '%s':" % subset_name)
        print_extractor_info(subset, indent="      ")

    print("Models:")
    for model_name, model in config.models.items():
        print("  model '%s':" % model_name)
        print("    type:", model.launcher)

    return 0


def build_parser(parser_ctor=argparse.ArgumentParser):
    parser = parser_ctor(
        description="""
            Manipulate projects.|n
            |n
            By default, the project to be operated on is searched for
            in the current directory. An additional '-p' argument can be
            passed to specify project location.
        """,
        formatter_class=MultilineFormatter)

    subparsers = parser.add_subparsers()
    add_subparser(subparsers, 'create', build_create_parser)
    add_subparser(subparsers, 'import', build_import_parser)
    add_subparser(subparsers, 'export', build_export_parser)
    add_subparser(subparsers, 'extract', build_extract_parser)
    add_subparser(subparsers, 'merge', build_merge_parser)
    add_subparser(subparsers, 'diff', build_diff_parser)
    add_subparser(subparsers, 'transform', build_transform_parser)
    add_subparser(subparsers, 'info', build_info_parser)
    add_subparser(subparsers, 'stats', build_stats_parser)

    return parser<|MERGE_RESOLUTION|>--- conflicted
+++ resolved
@@ -4,28 +4,26 @@
 # SPDX-License-Identifier: MIT
 
 import argparse
-from enum import Enum
 import json
 import logging as log
 import os
 import os.path as osp
 import shutil
-
-from datumaro.components.project import Project, Environment, \
-    PROJECT_DEFAULT_CONFIG as DEFAULT_CONFIG
+from enum import Enum
+
+from datumaro.components.cli_plugin import CliPlugin
 from datumaro.components.dataset_filter import DatasetItemEncoder
 from datumaro.components.extractor import AnnotationType
-from datumaro.components.cli_plugin import CliPlugin
-<<<<<<< HEAD
-from datumaro.components.operations import \
-    compute_image_statistics, compute_ann_statistics, compare_datasets
-=======
-from datumaro.components.operations import Comparator, mean_std
->>>>>>> 4fd8fd0e
+from datumaro.components.operations import (Comparator, compare_datasets,
+    compute_ann_statistics, compute_image_statistics, mean_std)
+from datumaro.components.project import \
+    PROJECT_DEFAULT_CONFIG as DEFAULT_CONFIG
+from datumaro.components.project import Environment, Project
+
+from ...util import (CliException, MultilineFormatter, add_subparser,
+    make_file_name)
+from ...util.project import generate_next_file_name, load_project
 from .diff import DiffVisualizer
-from ...util import add_subparser, CliException, MultilineFormatter, \
-    make_file_name
-from ...util.project import load_project, generate_next_file_name
 
 
 def build_create_parser(parser_ctor=argparse.ArgumentParser):
