
# Copyright (C) 2019 Intel Corporation
#
# SPDX-License-Identifier: MIT

import argparse
import logging as log
import sys

from . import contexts, commands
from .util import CliException, add_subparser
from ..version import VERSION


_log_levels = {
    'debug': log.DEBUG,
    'info': log.INFO,
    'warning': log.WARNING,
    'error': log.ERROR,
    'critical': log.CRITICAL
}

def loglevel(name):
    return _log_levels[name]

class _LogManager:
    @classmethod
    def init_logger(cls, args=None):
        # Define minimalistic parser only to obtain loglevel
        parser = argparse.ArgumentParser(add_help=False)
        cls._define_loglevel_option(parser)
        args, _ = parser.parse_known_args(args)

        log.basicConfig(format='%(asctime)s %(levelname)s: %(message)s',
            level=args.loglevel)

    @staticmethod
    def _define_loglevel_option(parser):
        parser.add_argument('--loglevel', type=loglevel, default='info',
            help="Logging level (options: %s; default: %s)" % \
                (', '.join(_log_levels.keys()), "%(default)s"))
        return parser


def _make_subcommands_help(commands, help_line_start=0):
    desc = ""
    for command_name, _, command_help in commands:
        desc += ("  %-" + str(max(0, help_line_start - 2 - 1)) + "s%s\n") % \
            (command_name, command_help)
    return desc

def make_parser():
    parser = argparse.ArgumentParser(prog="datumaro",
        description="Dataset Framework",
        formatter_class=argparse.RawDescriptionHelpFormatter)

    parser.add_argument('--version', action='version', version=VERSION)
    _LogManager._define_loglevel_option(parser)

    known_contexts = [
        ('project', contexts.project, "Actions on projects (datasets)"),
        ('source', contexts.source, "Actions on data sources"),
        ('model', contexts.model, "Actions on models"),
    ]
    known_commands = [
        ('create', commands.create, "Create project"),
        ('add', commands.add, "Add source to project"),
        ('remove', commands.remove, "Remove source from project"),
        ('export', commands.export, "Export project"),
        ('explain', commands.explain, "Run Explainable AI algorithm for model"),
<<<<<<< HEAD
        ('quality', commands.quality, "Estimate dataset quality"),
        ('merge', commands.merge, "Merge datasets"),
=======
        ('convert', commands.convert, "Convert dataset"),
>>>>>>> 820f2c57
    ]

    # Argparse doesn't support subparser groups:
    # https://stackoverflow.com/questions/32017020/grouping-argparse-subparser-arguments
    help_line_start = max((len(e[0]) for e in known_contexts + known_commands),
        default=0)
    help_line_start = max((2 + help_line_start) // 4 + 1, 6) * 4 # align to tabs
    subcommands_desc = ""
    if known_contexts:
        subcommands_desc += "Contexts:\n"
        subcommands_desc += _make_subcommands_help(known_contexts,
            help_line_start)
    if known_commands:
        if subcommands_desc:
            subcommands_desc += "\n"
        subcommands_desc += "Commands:\n"
        subcommands_desc += _make_subcommands_help(known_commands,
            help_line_start)
    if subcommands_desc:
        subcommands_desc += \
            "\nRun '%s COMMAND --help' for more information on a command." % \
                parser.prog

    subcommands = parser.add_subparsers(title=subcommands_desc,
        description="", help=argparse.SUPPRESS)
    for command_name, command, _ in known_contexts + known_commands:
        add_subparser(subcommands, command_name, command.build_parser)

    return parser


def main(args=None):
    _LogManager.init_logger(args)

    parser = make_parser()
    args = parser.parse_args(args)

    if 'command' not in args:
        parser.print_help()
        return 1

    try:
        return args.command(args)
    except CliException as e:
        log.error(e)
        return 1
    except Exception as e:
        log.error(e)
        raise


if __name__ == '__main__':
    sys.exit(main())<|MERGE_RESOLUTION|>--- conflicted
+++ resolved
@@ -68,12 +68,9 @@
         ('remove', commands.remove, "Remove source from project"),
         ('export', commands.export, "Export project"),
         ('explain', commands.explain, "Run Explainable AI algorithm for model"),
-<<<<<<< HEAD
         ('quality', commands.quality, "Estimate dataset quality"),
         ('merge', commands.merge, "Merge datasets"),
-=======
         ('convert', commands.convert, "Convert dataset"),
->>>>>>> 820f2c57
     ]
 
     # Argparse doesn't support subparser groups:
