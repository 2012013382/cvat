--- conflicted
+++ resolved
@@ -69,10 +69,7 @@
         ('export', commands.export, "Export project"),
         ('explain', commands.explain, "Run Explainable AI algorithm for model"),
         ('quality', commands.quality, "Estimate dataset quality"),
-<<<<<<< HEAD
-=======
         ('merge', commands.merge, "Merge datasets"),
->>>>>>> 4fd8fd0e
         ('convert', commands.convert, "Convert dataset"),
     ]
 
