
# Copyright (C) 2019 Intel Corporation
#
# SPDX-License-Identifier: MIT

<<<<<<< HEAD
from . import add, create, explain, export, remove, quality, convert
=======
from . import add, create, explain, export, remove, quality, merge, convert
>>>>>>> 4fd8fd0e
<|MERGE_RESOLUTION|>--- conflicted
+++ resolved
@@ -3,8 +3,4 @@
 #
 # SPDX-License-Identifier: MIT
 
-<<<<<<< HEAD
-from . import add, create, explain, export, remove, quality, convert
-=======
-from . import add, create, explain, export, remove, quality, merge, convert
->>>>>>> 4fd8fd0e
+from . import add, create, explain, export, remove, quality, merge, convert