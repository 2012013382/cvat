--- conflicted
+++ resolved
@@ -585,12 +585,7 @@
             rest_path = path[1:]
             return self._sources[source].get(
                 item_id=item_id, subset=subset, path=rest_path)
-<<<<<<< HEAD
-        subset = self._subsets[subset]
-        return subset.items[item_id]
-=======
         return super().get(item_id, subset)
->>>>>>> 820f2c57
 
     def put(self, item, item_id=None, subset=None, path=None):
         if path is None:
@@ -642,14 +637,8 @@
 
             if merge:
                 # merge and save the resulting dataset
-<<<<<<< HEAD
-                converter = self.env.make_converter(
-                    DEFAULT_FORMAT, **converter_kwargs)
-                converter(self, dataset_save_dir)
-=======
                 self.env.converters.get(DEFAULT_FORMAT).convert(
                     self, dataset_save_dir, **converter_kwargs)
->>>>>>> 820f2c57
             else:
                 if recursive:
                     # children items should already be updated
@@ -658,14 +647,8 @@
                         if isinstance(source, ProjectDataset):
                             source.save(**converter_kwargs)
 
-<<<<<<< HEAD
-                converter = self.env.make_converter(
-                    DEFAULT_FORMAT, **converter_kwargs)
-                converter(self.iterate_own(), dataset_save_dir)
-=======
                 self.env.converters.get(DEFAULT_FORMAT).convert(
                     self.iterate_own(), dataset_save_dir, **converter_kwargs)
->>>>>>> 820f2c57
 
             project.save(save_dir)
         except BaseException:
