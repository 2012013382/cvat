
# Copyright (C) 2019 Intel Corporation
#
# SPDX-License-Identifier: MIT

from collections import namedtuple
from enum import Enum
import numpy as np

from datumaro.util.image import Image


AnnotationType = Enum('AnnotationType',
    [
        'label',
        'mask',
        'points',
        'polygon',
        'polyline',
        'bbox',
        'caption',
    ])

class Annotation:
    # pylint: disable=redefined-builtin
    def __init__(self, id=None, type=None, attributes=None, group=None):
        if id is not None:
            id = int(id)
        self.id = id

        assert type in AnnotationType
        self.type = type

        if attributes is None:
            attributes = {}
        else:
            attributes = dict(attributes)
        self.attributes = attributes

        if group is None:
            group = 0
        else:
            group = int(group)
        self.group = group
    # pylint: enable=redefined-builtin

    def __eq__(self, other):
        if not isinstance(other, Annotation):
            return False
        return \
            (self.id == other.id) and \
            (self.type == other.type) and \
            (self.attributes == other.attributes) and \
            (self.group == other.group)

    def __repr__(self):
        return str(vars(self))

class Categories:
    def __init__(self, attributes=None):
        if attributes is None:
            attributes = set()
        else:
            if not isinstance(attributes, set):
                attributes = set(attributes)
            for attr in attributes:
                assert isinstance(attr, str)
        self.attributes = attributes

    def __eq__(self, other):
        if not isinstance(other, Categories):
            return False
        return \
            (self.attributes == other.attributes)

    def __repr__(self):
        return str(vars(self))

class LabelCategories(Categories):
    Category = namedtuple('Category', ['name', 'parent', 'attributes'])

    @classmethod
    def from_iterable(cls, iterable):
        """Generation of LabelCategories from iterable object

        Args:
            iterable ([type]): This iterable object can be:
            1)simple str - will generate one Category with str as name
            2)list of str - will interpreted as list of Category names
            3)list of positional argumetns - will generate Categories
            with this arguments


        Returns:
            LabelCategories: LabelCategories object
        """
        temp_categories = cls()

        if isinstance(iterable, str):
            iterable = [[iterable]]

        for category in iterable:
            if isinstance(category, str):
                category = [category]
            temp_categories.add(*category)

        return temp_categories

    def __init__(self, items=None, attributes=None):
        super().__init__(attributes=attributes)

        if items is None:
            items = []
        self.items = items

        self._indices = {}
        self._reindex()

    def _reindex(self):
        indices = {}
        for index, item in enumerate(self.items):
            assert item.name not in self._indices
            indices[item.name] = index
        self._indices = indices

    def add(self, name, parent=None, attributes=None):
        assert name not in self._indices, name
        if attributes is None:
            attributes = set()
        else:
            if not isinstance(attributes, set):
                attributes = set(attributes)
            for attr in attributes:
                assert isinstance(attr, str)
        if parent is None:
            parent = ''

        index = len(self.items)
        self.items.append(self.Category(name, parent, attributes))
        self._indices[name] = index
        return index

    def find(self, name):
        index = self._indices.get(name)
        if index:
            return index, self.items[index]
        return index, None

    def __iter__(self):
        return iter(self.items)

    def __eq__(self, other):
        if not super().__eq__(other):
            return False
        return \
            (self.items == other.items)

class Label(Annotation):
    # pylint: disable=redefined-builtin
    def __init__(self, label=None,
            id=None, attributes=None, group=None):
        super().__init__(id=id, type=AnnotationType.label,
            attributes=attributes, group=group)

        if label is not None:
            label = int(label)
        self.label = label
    # pylint: enable=redefined-builtin

    def __eq__(self, other):
        if not super().__eq__(other):
            return False
        return \
            (self.label == other.label)

class MaskCategories(Categories):
    def __init__(self, colormap=None, inverse_colormap=None, attributes=None):
        super().__init__(attributes=attributes)

        # colormap: label id -> color
        if colormap is None:
            colormap = {}
        self.colormap = colormap
        self._inverse_colormap = inverse_colormap

    @property
    def inverse_colormap(self):
        from datumaro.util.mask_tools import invert_colormap
        if self._inverse_colormap is None:
            if self.colormap is not None:
                try:
                    self._inverse_colormap = invert_colormap(self.colormap)
                except Exception:
                    pass
        return self._inverse_colormap

    def __eq__(self, other):
        if not super().__eq__(other):
            return False
        for label_id, my_color in self.colormap.items():
            other_color = other.colormap.get(label_id)
            if not np.array_equal(my_color, other_color):
                return False
        return True

class Mask(Annotation):
    # pylint: disable=redefined-builtin
    def __init__(self, image=None, label=None, z_order=None,
            id=None, attributes=None, group=None):
        super().__init__(type=AnnotationType.mask,
            id=id, attributes=attributes, group=group)

        self._image = image

        if label is not None:
            label = int(label)
        self.label = label

        if z_order is None:
            z_order = 0
        else:
            z_order = int(z_order)
        self.z_order = z_order
    # pylint: enable=redefined-builtin

    @property
    def image(self):
        if callable(self._image):
            return self._image()
        return self._image

    def as_class_mask(self, label_id=None):
        if label_id is None:
            label_id = self.label
        return self.image * label_id

    def as_instance_mask(self, instance_id):
        return self.image * instance_id

    def get_area(self):
        return np.count_nonzero(self.image)

    def get_bbox(self):
        from datumaro.util.mask_tools import find_mask_bbox
        return find_mask_bbox(self.image)

    def paint(self, colormap):
        from datumaro.util.mask_tools import paint_mask
        return paint_mask(self.as_class_mask(), colormap)

    def __eq__(self, other):
        if not super().__eq__(other):
            return False
        return \
            (self.label == other.label) and \
            (self.z_order == other.z_order) and \
            (self.image is not None and other.image is not None and \
                np.array_equal(self.image, other.image))

class RleMask(Mask):
    # pylint: disable=redefined-builtin
    def __init__(self, rle=None, label=None, z_order=None,
            id=None, attributes=None, group=None):
        lazy_decode = self._lazy_decode(rle)
        super().__init__(image=lazy_decode, label=label, z_order=z_order,
            id=id, attributes=attributes, group=group)

        self.rle = rle
    # pylint: enable=redefined-builtin

    @staticmethod
    def _lazy_decode(rle):
        from pycocotools import mask as mask_utils
        return lambda: mask_utils.decode(rle).astype(np.bool)

    def get_area(self):
        from pycocotools import mask as mask_utils
        return mask_utils.area(self._rle)

    def get_bbox(self):
        from pycocotools import mask as mask_utils
        return mask_utils.toBbox(self._rle)

    def __eq__(self, other):
        if not isinstance(other, __class__):
            return super().__eq__(other)
        return self._rle == other._rle

class CompiledMask:
    @staticmethod
    def from_instance_masks(instance_masks,
            instance_ids=None, instance_labels=None):
        from datumaro.util.mask_tools import merge_masks

        if instance_ids is not None:
            assert len(instance_ids) == len(instance_masks)
        else:
            instance_ids = [None] * len(instance_masks)

        if instance_labels is not None:
            assert len(instance_labels) == len(instance_masks)
        else:
            instance_labels = [None] * len(instance_masks)

        instance_masks = sorted(
            zip(instance_masks, instance_ids, instance_labels),
            key=lambda m: m[0].z_order)

        instance_mask = [m.as_instance_mask(id if id is not None else 1 + idx)
            for idx, (m, id, _) in enumerate(instance_masks)]
        instance_mask = merge_masks(instance_mask)

        cls_mask = [m.as_class_mask(c) for m, _, c in instance_masks]
        cls_mask = merge_masks(cls_mask)
        return __class__(class_mask=cls_mask, instance_mask=instance_mask)

    def __init__(self, class_mask=None, instance_mask=None):
        self._class_mask = class_mask
        self._instance_mask = instance_mask

    @staticmethod
    def _get_image(image):
        if callable(image):
            return image()
        return image

    @property
    def class_mask(self):
        return self._get_image(self._class_mask)

    @property
    def instance_mask(self):
        return self._get_image(self._instance_mask)

    @property
    def instance_count(self):
        return int(self.instance_mask.max())

    def get_instance_labels(self):
        class_shift = 16
        m = (self.class_mask.astype(np.uint32) << class_shift) \
            + self.instance_mask.astype(np.uint32)
        keys = np.unique(m)
        instance_labels = {k & ((1 << class_shift) - 1): k >> class_shift
            for k in keys if k & ((1 << class_shift) - 1) != 0
        }
        return instance_labels

    def extract(self, instance_id):
        return self.instance_mask == instance_id

    def lazy_extract(self, instance_id):
        return lambda: self.extract(instance_id)

class _Shape(Annotation):
    # pylint: disable=redefined-builtin
    def __init__(self, type, points=None, label=None, z_order=None,
            id=None, attributes=None, group=None):
        super().__init__(id=id, type=type,
            attributes=attributes, group=group)
<<<<<<< HEAD
        self.points = points
=======
        if points is None:
            points = []
        self._points = list(points)
>>>>>>> 820f2c57

        if label is not None:
            label = int(label)
        self.label = label

        if z_order is None:
            z_order = 0
        else:
            z_order = int(z_order)
        self.z_order = z_order
    # pylint: enable=redefined-builtin

    def get_area(self):
        raise NotImplementedError()

    def get_bbox(self):
        points = self.points
        if points is None or len(points) == 0:
            return None

        xs = [p for p in points[0::2]]
        ys = [p for p in points[1::2]]
        x0 = min(xs)
        x1 = max(xs)
        y0 = min(ys)
        y1 = max(ys)
        return [x0, y0, x1 - x0, y1 - y0]

    def __eq__(self, other):
        if not super().__eq__(other):
            return False
        return \
            (np.array_equal(self.points, other.points)) and \
            (self.z_order == other.z_order) and \
            (self.label == other.label)

class PolyLine(_Shape):
    # pylint: disable=redefined-builtin
    def __init__(self, points=None, label=None, z_order=None,
            id=None, attributes=None, group=None):
        super().__init__(type=AnnotationType.polyline,
            points=points, label=label, z_order=z_order,
            id=id, attributes=attributes, group=group)
    # pylint: enable=redefined-builtin

    def as_polygon(self):
        return self.points[:]

    def get_area(self):
        return 0

class Polygon(_Shape):
    # pylint: disable=redefined-builtin
    def __init__(self, points=None, label=None,
            z_order=None, id=None, attributes=None, group=None):
        if points is not None:
            # keep the message on the single line to produce
            # informative output
            assert len(points) % 2 == 0 and 3 <= len(points) // 2, "Wrong polygon points: %s" % points
        super().__init__(type=AnnotationType.polygon,
            points=points, label=label, z_order=z_order,
            id=id, attributes=attributes, group=group)
    # pylint: enable=redefined-builtin

    def get_area(self):
        import pycocotools.mask as mask_utils

        _, _, w, h = self.get_bbox()
        rle = mask_utils.frPyObjects([self.points], h, w)
        area = mask_utils.area(rle)[0]
        return area

class Bbox(_Shape):
    # pylint: disable=redefined-builtin
    def __init__(self, x=0, y=0, w=0, h=0, label=None, z_order=None,
            id=None, attributes=None, group=None):
        super().__init__(type=AnnotationType.bbox,
            points=[x, y, x + w, y + h], label=label, z_order=z_order,
            id=id, attributes=attributes, group=group)
    # pylint: enable=redefined-builtin

    @property
    def x(self):
        return self.points[0]

    @property
    def y(self):
        return self.points[1]

    @property
    def w(self):
        return self.points[2] - self.points[0]

    @property
    def h(self):
        return self.points[3] - self.points[1]

    def get_area(self):
        return self.w * self.h

    def get_bbox(self):
        return [self.x, self.y, self.w, self.h]

    def as_polygon(self):
        x, y, w, h = self.get_bbox()
        return [
            x, y,
            x + w, y,
            x + w, y + h,
            x, y + h
        ]

    def iou(self, other):
        from datumaro.util.annotation_util import bbox_iou
        return bbox_iou(self.get_bbox(), other.get_bbox())

class PointsCategories(Categories):
    Category = namedtuple('Category', ['labels', 'joints'])

    @classmethod
    def from_iterable(cls, iterable):
        """Generation of PointsCategories from iterable object

        Args:
            iterable ([type]): This iterable object can be:
            1)simple int - will generate one Category with int as label
            2)list of int - will interpreted as list of Category labels
            3)list of positional argumetns - will generate Categories
            with this arguments

        Returns:
            PointsCategories: PointsCategories object
        """
        temp_categories = cls()

        if isinstance(iterable, int):
            iterable = [[iterable]]

        for category in iterable:
            if isinstance(category, int):
                category = [category]
            temp_categories.add(*category)
        return temp_categories

    def __init__(self, items=None, attributes=None):
        super().__init__(attributes=attributes)

        if items is None:
            items = {}
        self.items = items

    def add(self, label_id, labels=None, joints=None):
        if labels is None:
            labels = []
        if joints is None:
            joints = []
        joints = set(map(tuple, joints))
        self.items[label_id] = self.Category(labels, joints)

    def __eq__(self, other):
        if not super().__eq__(other):
            return False
        return \
            (self.items == other.items)

class Points(_Shape):
    Visibility = Enum('Visibility', [
        ('absent', 0),
        ('hidden', 1),
        ('visible', 2),
    ])

    # pylint: disable=redefined-builtin
    def __init__(self, points=None, visibility=None, label=None, z_order=None,
            id=None, attributes=None, group=None):
        if points is not None:
            assert len(points) % 2 == 0

            if visibility is not None:
                assert len(visibility) == len(points) // 2
                for i, v in enumerate(visibility):
                    if not isinstance(v, self.Visibility):
                        visibility[i] = self.Visibility(v)
            else:
                visibility = []
                for _ in range(len(points) // 2):
                    visibility.append(self.Visibility.visible)

        super().__init__(type=AnnotationType.points,
            points=points, label=label, z_order=z_order,
            id=id, attributes=attributes, group=group)

        self.visibility = visibility
    # pylint: enable=redefined-builtin

    def get_area(self):
        return 0

    def get_bbox(self):
        xs = [p for p, v in zip(self.points[0::2], self.visibility)
            if v != __class__.Visibility.absent]
        ys = [p for p, v in zip(self.points[1::2], self.visibility)
            if v != __class__.Visibility.absent]
        x0 = min(xs, default=0)
        x1 = max(xs, default=0)
        y0 = min(ys, default=0)
        y1 = max(ys, default=0)
        return [x0, y0, x1 - x0, y1 - y0]

    def __eq__(self, other):
        if not super().__eq__(other):
            return False
        return \
            (self.visibility == other.visibility)

class Caption(Annotation):
    # pylint: disable=redefined-builtin
    def __init__(self, caption=None,
            id=None, attributes=None, group=None):
        super().__init__(id=id, type=AnnotationType.caption,
            attributes=attributes, group=group)

        if caption is None:
            caption = ''
        else:
            caption = str(caption)
        self.caption = caption
    # pylint: enable=redefined-builtin

    def __eq__(self, other):
        if not super().__eq__(other):
            return False
        return \
            (self.caption == other.caption)

class DatasetItem:
    # pylint: disable=redefined-builtin
    def __init__(self, id=None, annotations=None,
            subset=None, path=None, image=None, attributes=None):
        assert id is not None
        self._id = str(id).replace('\\', '/')

        if subset is None:
            subset = ''
        else:
            subset = str(subset)
        self._subset = subset

        if path is None:
            path = []
        else:
            path = list(path)
        self._path = path

        if annotations is None:
            annotations = []
        else:
            annotations = list(annotations)
        self._annotations = annotations

        if callable(image) or isinstance(image, np.ndarray):
            image = Image(data=image)
        elif isinstance(image, str):
            image = Image(path=image)
        assert image is None or isinstance(image, Image)
        self._image = image

        if attributes is None:
            attributes = {}
        else:
            attributes = dict(attributes)
        self._attributes = attributes
    # pylint: enable=redefined-builtin

    @property
    def id(self):
        return self._id

    @property
    def subset(self):
        return self._subset

    @property
    def path(self):
        return self._path

    @property
    def annotations(self):
        return self._annotations

    @property
    def image(self):
        return self._image

    @property
    def has_image(self):
        return self._image is not None

    @property
    def attributes(self):
        return self._attributes

    def __eq__(self, other):
        if not isinstance(other, __class__):
            return False
        return \
            (self.id == other.id) and \
            (self.subset == other.subset) and \
            (self.path == other.path) and \
            (self.annotations == other.annotations) and \
            (self.image == other.image) and \
            (self.attributes == other.attributes)

    def wrap(item, **kwargs):
        expected_args = {'id', 'annotations', 'subset',
            'path', 'image', 'attributes'}
        for k in expected_args:
            if k not in kwargs:
                kwargs[k] = getattr(item, k)
        return DatasetItem(**kwargs)

class IExtractor:
    def __iter__(self):
        raise NotImplementedError()

    def __len__(self):
        raise NotImplementedError()

    def subsets(self):
        raise NotImplementedError()

    def get_subset(self, name):
        raise NotImplementedError()

    def categories(self):
        raise NotImplementedError()

    def select(self, pred):
        raise NotImplementedError()

class _DatasetFilter:
    def __init__(self, iterable, predicate):
        self.iterable = iterable
        self.predicate = predicate

    def __iter__(self):
        return filter(self.predicate, self.iterable)

class _ExtractorBase(IExtractor):
    def __init__(self, length=None, subsets=None):
        self._length = length
        self._subsets = subsets

    def _init_cache(self):
        subsets = set()
        length = -1
        for length, item in enumerate(self):
            subsets.add(item.subset)
        length += 1

        if self._length is None:
            self._length = length
        if self._subsets is None:
            self._subsets = subsets

    def __len__(self):
        if self._length is None:
            self._init_cache()
        return self._length

    def subsets(self):
        if self._subsets is None:
            self._init_cache()
        return list(self._subsets)

    def get_subset(self, name):
        if name in self.subsets():
            return self.select(lambda item: item.subset == name)
        else:
            raise Exception("Unknown subset '%s' requested" % name)

    def transform(self, method, *args, **kwargs):
        return method(self, *args, **kwargs)

class DatasetIteratorWrapper(_ExtractorBase):
    def __init__(self, iterable, categories, subsets=None):
        super().__init__(length=None, subsets=subsets)
        self._iterable = iterable
        self._categories = categories

    def __iter__(self):
        return iter(self._iterable)

    def categories(self):
        return self._categories

    def select(self, pred):
        return DatasetIteratorWrapper(
            _DatasetFilter(self, pred), self.categories(), self.subsets())

class Extractor(_ExtractorBase):
    def __init__(self, length=None):
        super().__init__(length=None)

    def categories(self):
        return {}

    def select(self, pred):
        return DatasetIteratorWrapper(
            _DatasetFilter(self, pred), self.categories(), self.subsets())

DEFAULT_SUBSET_NAME = 'default'


class SourceExtractor(Extractor):
    def __init__(self, length=None, subset=None):
        super().__init__(length=length)

        if subset == DEFAULT_SUBSET_NAME:
            subset = None
        self._subset = subset

    def subsets(self):
        return [self._subset]

    def get_subset(self, name):
        if name != self._subset:
            return None
        return self

class Importer:
    @classmethod
    def detect(cls, path):
        raise NotImplementedError()

    def __call__(self, path, **extra_params):
        raise NotImplementedError()

class Transform(Extractor):
    @staticmethod
    def wrap_item(item, **kwargs):
        return item.wrap(**kwargs)

    def __init__(self, extractor):
        super().__init__()

        self._extractor = extractor

    def __iter__(self):
        for item in self._extractor:
            yield self.transform_item(item)

    def categories(self):
        return self._extractor.categories()

    def transform_item(self, item):
        raise NotImplementedError()<|MERGE_RESOLUTION|>--- conflicted
+++ resolved
@@ -275,16 +275,16 @@
 
     def get_area(self):
         from pycocotools import mask as mask_utils
-        return mask_utils.area(self._rle)
+        return mask_utils.area(self.rle)
 
     def get_bbox(self):
         from pycocotools import mask as mask_utils
-        return mask_utils.toBbox(self._rle)
+        return mask_utils.toBbox(self.rle)
 
     def __eq__(self, other):
         if not isinstance(other, __class__):
             return super().__eq__(other)
-        return self._rle == other._rle
+        return self.rle == other.rle
 
 class CompiledMask:
     @staticmethod
@@ -358,13 +358,9 @@
             id=None, attributes=None, group=None):
         super().__init__(id=id, type=type,
             attributes=attributes, group=group)
-<<<<<<< HEAD
-        self.points = points
-=======
         if points is None:
             points = []
-        self._points = list(points)
->>>>>>> 820f2c57
+        self.points = list(points)
 
         if label is not None:
             label = int(label)
