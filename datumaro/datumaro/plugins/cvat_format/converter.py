--- conflicted
+++ resolved
@@ -11,12 +11,7 @@
 
 from datumaro.components.converter import Converter
 from datumaro.components.extractor import DEFAULT_SUBSET_NAME, AnnotationType
-<<<<<<< HEAD
 from datumaro.util import cast, pairs
-from datumaro.util.image import save_image
-=======
-from datumaro.util import cast, pairwise
->>>>>>> 820f2c57
 
 from .format import CvatPath
 
