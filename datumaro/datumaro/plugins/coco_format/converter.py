
# Copyright (C) 2020 Intel Corporation
#
# SPDX-License-Identifier: MIT

import json
import logging as log
import os
import os.path as osp
from enum import Enum
from itertools import groupby

import pycocotools.mask as mask_utils

<<<<<<< HEAD
from datumaro.components.converter import Converter
from datumaro.components.extractor import (DEFAULT_SUBSET_NAME,
    AnnotationType, Points, _COORDINATE_ROUNDING_DIGITS
)
from datumaro.components.cli_plugin import CliPlugin
from datumaro.util import find, cast, str_to_bool
from datumaro.util.image import save_image
import datumaro.util.mask_tools as mask_tools
=======
>>>>>>> 167e3cff
import datumaro.util.annotation_tools as anno_tools
import datumaro.util.mask_tools as mask_tools
from datumaro.components.converter import Converter
from datumaro.components.extractor import (DEFAULT_SUBSET_NAME, AnnotationType,
    Points)
from datumaro.util import cast, find, str_to_bool

from .format import CocoPath, CocoTask


SegmentationMode = Enum('SegmentationMode', ['guess', 'polygons', 'mask'])

class _TaskConverter:
    def __init__(self, context):
        self._min_ann_id = 1
        self._context = context

        data = {
            'licenses': [],
            'info': {},
            'categories': [],
            'images': [],
            'annotations': []
            }

        data['licenses'].append({
            'name': '',
            'id': 0,
            'url': ''
        })

        data['info'] = {
            'contributor': '',
            'date_created': '',
            'description': '',
            'url': '',
            'version': '',
            'year': ''
        }
        self._data = data

    def is_empty(self):
        return len(self._data['annotations']) == 0

    def _get_image_id(self, item):
        return self._context._get_image_id(item)

    def save_image_info(self, item, filename):
        if item.has_image:
            h, w = item.image.size
        else:
            h = 0
            w = 0

        self._data['images'].append({
            'id': self._get_image_id(item),
            'width': int(w),
            'height': int(h),
            'file_name': cast(filename, str, ''),
            'license': 0,
            'flickr_url': '',
            'coco_url': '',
            'date_captured': 0,
        })

    def save_categories(self, dataset):
        raise NotImplementedError()

    def save_annotations(self, item):
        raise NotImplementedError()

    def write(self, path):
        next_id = self._min_ann_id
        for ann in self.annotations:
            if ann['id'] is None:
                ann['id'] = next_id
                next_id += 1

        with open(path, 'w') as outfile:
            json.dump(self._data, outfile)

    @property
    def annotations(self):
        return self._data['annotations']

    @property
    def categories(self):
        return self._data['categories']

    def _get_ann_id(self, annotation):
        ann_id = annotation.id
        if ann_id:
            self._min_ann_id = max(ann_id, self._min_ann_id)
        return ann_id

    @staticmethod
    def _convert_attributes(ann):
        return { k: v for k, v in ann.attributes.items()
            if k not in {'is_crowd', 'score'}
        }

class _ImageInfoConverter(_TaskConverter):
    def is_empty(self):
        return len(self._data['images']) == 0

    def save_categories(self, dataset):
        pass

    def save_annotations(self, item):
        pass

class _CaptionsConverter(_TaskConverter):
    def save_categories(self, dataset):
        pass

    def save_annotations(self, item):
        for ann_idx, ann in enumerate(item.annotations):
            if ann.type != AnnotationType.caption:
                continue

            elem = {
                'id': self._get_ann_id(ann),
                'image_id': self._get_image_id(item),
                'category_id': 0, # NOTE: workaround for a bug in cocoapi
                'caption': ann.caption,
            }
            if 'score' in ann.attributes:
                try:
                    elem['score'] = float(ann.attributes['score'])
                except Exception as e:
                    log.warning("Item '%s', ann #%s: failed to convert "
                        "attribute 'score': %e" % (item.id, ann_idx, e))
            if self._context._allow_attributes:
                elem['attributes'] = self._convert_attributes(ann)

            self.annotations.append(elem)

class _InstancesConverter(_TaskConverter):
    def save_categories(self, dataset):
        label_categories = dataset.categories().get(AnnotationType.label)
        if label_categories is None:
            return

        for idx, cat in enumerate(label_categories.items):
            self.categories.append({
                'id': 1 + idx,
                'name': cast(cat.name, str, ''),
                'supercategory': cast(cat.parent, str, ''),
            })

    @classmethod
    def crop_segments(cls, instances, img_width, img_height):
        instances = sorted(instances, key=lambda x: x[0].z_order)

        segment_map = []
        segments = []
        for inst_idx, (_, polygons, mask, _) in enumerate(instances):
            if polygons:
                segment_map.extend(inst_idx for p in polygons)
                segments.extend(polygons)
            elif mask is not None:
                segment_map.append(inst_idx)
                segments.append(mask)

        segments = mask_tools.crop_covered_segments(
            segments, img_width, img_height)

        for inst_idx, inst in enumerate(instances):
            new_segments = [s for si_id, s in zip(segment_map, segments)
                if si_id == inst_idx]

            if not new_segments:
                inst[1] = []
                inst[2] = None
                continue

            if inst[1]:
                inst[1] = sum(new_segments, [])
            else:
                mask = mask_tools.merge_masks(new_segments)
                inst[2] = mask_tools.mask_to_rle(mask)

        return instances

    def find_instance_parts(self, group, img_width, img_height):
        boxes = [a for a in group if a.type == AnnotationType.bbox]
        polygons = [a for a in group if a.type == AnnotationType.polygon]
        masks = [a for a in group if a.type == AnnotationType.mask]

        anns = boxes + polygons + masks
        leader = anno_tools.find_group_leader(anns)
        bbox = anno_tools.compute_bbox(anns)
        mask = None
        polygons = [p.points for p in polygons]

        if self._context._segmentation_mode == SegmentationMode.guess:
            use_masks = True == leader.attributes.get('is_crowd',
                find(masks, lambda x: x.label == leader.label) is not None)
        elif self._context._segmentation_mode == SegmentationMode.polygons:
            use_masks = False
        elif self._context._segmentation_mode == SegmentationMode.mask:
            use_masks = True
        else:
            raise NotImplementedError("Unexpected segmentation mode '%s'" % \
                self._context._segmentation_mode)

        if use_masks:
            if polygons:
                mask = mask_tools.rles_to_mask(polygons, img_width, img_height)

            if masks:
                if mask is not None:
                    masks += [mask]
                mask = mask_tools.merge_masks([m.image for m in masks])

            if mask is not None:
                mask = mask_tools.mask_to_rle(mask)
            polygons = []
        else:
            if masks:
                mask = mask_tools.merge_masks([m.image for m in masks])
                polygons += mask_tools.mask_to_polygons(mask)
            mask = None

        return [leader, polygons, mask, bbox]

    @staticmethod
    def find_instance_anns(annotations):
        return [a for a in annotations
            if a.type in { AnnotationType.bbox,
                AnnotationType.polygon, AnnotationType.mask }
        ]

    @classmethod
    def find_instances(cls, annotations):
        return anno_tools.find_instances(cls.find_instance_anns(annotations))

    def save_annotations(self, item):
        instances = self.find_instances(item.annotations)
        if not instances:
            return

        if not item.has_image:
            log.warn("Item '%s': skipping writing instances "
                "since no image info available" % item.id)
            return
        h, w = item.image.size
        instances = [self.find_instance_parts(i, w, h) for i in instances]

        if self._context._crop_covered:
            instances = self.crop_segments(instances, w, h)

        for instance in instances:
            elem = self.convert_instance(instance, item)
            if elem:
                self.annotations.append(elem)

    def convert_instance(self, instance, item):
        ann, polygons, mask, bbox = instance

        is_crowd = mask is not None
        if is_crowd:
            segmentation = {
                'counts': list(int(c) for c in mask['counts']),
                'size': list(int(c) for c in mask['size'])
            }
        else:
            segmentation = [list(map(float, p)) for p in polygons]

        area = 0
        if segmentation:
            if item.has_image:
                h, w = item.image.size
            else:
                # NOTE: here we can guess the image size as
                # it is only needed for the area computation
                w = bbox[0] + bbox[2]
                h = bbox[1] + bbox[3]

            rles = mask_utils.frPyObjects(segmentation, h, w)
            if is_crowd:
                rles = [rles]
            else:
                rles = mask_utils.merge(rles)
            area = mask_utils.area(rles)
        else:
            _, _, w, h = bbox
            segmentation = []
            area = w * h

        elem = {
            'id': self._get_ann_id(ann),
            'image_id': self._get_image_id(item),
            'category_id': cast(ann.label, int, -1) + 1,
            'segmentation': segmentation,
            'area': float(area),
            'bbox': [round(float(n), _COORDINATE_ROUNDING_DIGITS) for n in bbox],
            'iscrowd': int(is_crowd),
        }
        if 'score' in ann.attributes:
            try:
                elem['score'] = float(ann.attributes['score'])
            except Exception as e:
                log.warning("Item '%s': failed to convert attribute "
                    "'score': %e" % (item.id, e))
        if self._context._allow_attributes:
                elem['attributes'] = self._convert_attributes(ann)

        return elem

class _KeypointsConverter(_InstancesConverter):
    def save_categories(self, dataset):
        label_categories = dataset.categories().get(AnnotationType.label)
        if label_categories is None:
            return
        point_categories = dataset.categories().get(AnnotationType.points)

        for idx, label_cat in enumerate(label_categories.items):
            cat = {
                'id': 1 + idx,
                'name': cast(label_cat.name, str, ''),
                'supercategory': cast(label_cat.parent, str, ''),
                'keypoints': [],
                'skeleton': [],
            }

            if point_categories is not None:
                kp_cat = point_categories.items.get(idx)
                if kp_cat is not None:
                    cat.update({
                        'keypoints': [str(l) for l in kp_cat.labels],
                        'skeleton': [list(map(int, j)) for j in kp_cat.joints],
                    })
            self.categories.append(cat)

    def save_annotations(self, item):
        point_annotations = [a for a in item.annotations
            if a.type == AnnotationType.points]
        if not point_annotations:
            return

        # Create annotations for solitary keypoints annotations
        for points in self.find_solitary_points(item.annotations):
            instance = [points, [], None, points.get_bbox()]
            elem = super().convert_instance(instance, item)
            elem.update(self.convert_points_object(points))
            self.annotations.append(elem)

        # Create annotations for complete instance + keypoints annotations
        super().save_annotations(item)

    @classmethod
    def find_solitary_points(cls, annotations):
        annotations = sorted(annotations, key=lambda a: a.group)
        solitary_points = []

        for g_id, group in groupby(annotations, lambda a: a.group):
            if not g_id or g_id and not cls.find_instance_anns(group):
                group = [a for a in group if a.type == AnnotationType.points]
                solitary_points.extend(group)

        return solitary_points

    @staticmethod
    def convert_points_object(ann):
        keypoints = []
        points = ann.points
        visibility = ann.visibility
        for index in range(0, len(points), 2):
            kp = points[index : index + 2]
            state = visibility[index // 2].value
            keypoints.extend([*kp, state])

        num_annotated = len([v for v in visibility \
            if v != Points.Visibility.absent])

        return {
            'keypoints': keypoints,
            'num_keypoints': num_annotated,
        }

    def convert_instance(self, instance, item):
        points_ann = find(item.annotations, lambda x: \
            x.type == AnnotationType.points and \
            instance[0].group and x.group == instance[0].group)
        if not points_ann:
            return None

        elem = super().convert_instance(instance, item)
        elem.update(self.convert_points_object(points_ann))

        return elem

class _LabelsConverter(_TaskConverter):
    def save_categories(self, dataset):
        label_categories = dataset.categories().get(AnnotationType.label)
        if label_categories is None:
            return

        for idx, cat in enumerate(label_categories.items):
            self.categories.append({
                'id': 1 + idx,
                'name': cast(cat.name, str, ''),
                'supercategory': cast(cat.parent, str, ''),
            })

    def save_annotations(self, item):
        for ann in item.annotations:
            if ann.type != AnnotationType.label:
                continue

            elem = {
                'id': self._get_ann_id(ann),
                'image_id': self._get_image_id(item),
                'category_id': int(ann.label) + 1,
            }
            if 'score' in ann.attributes:
                try:
                    elem['score'] = float(ann.attributes['score'])
                except Exception as e:
                    log.warning("Item '%s': failed to convert attribute "
                        "'score': %e" % (item.id, e))
            if self._context._allow_attributes:
                elem['attributes'] = self._convert_attributes(ann)

            self.annotations.append(elem)

class CocoConverter(Converter):
    @staticmethod
    def _split_tasks_string(s):
        return [CocoTask[i.strip()] for i in s.split(',')]

    @classmethod
    def build_cmdline_parser(cls, **kwargs):
        parser = super().build_cmdline_parser(**kwargs)
        parser.add_argument('--segmentation-mode',
            choices=[m.name for m in SegmentationMode],
            default=SegmentationMode.guess.name,
            help="""
                Save mode for instance segmentation:|n
                - '{sm.guess.name}': guess the mode for each instance,|n
                |s|suse 'is_crowd' attribute as hint|n
                - '{sm.polygons.name}': save polygons,|n
                |s|smerge and convert masks, prefer polygons|n
                - '{sm.mask.name}': save masks,|n
                |s|smerge and convert polygons, prefer masks|n
                Default: %(default)s.
                """.format(sm=SegmentationMode))
        parser.add_argument('--crop-covered', action='store_true',
            help="Crop covered segments so that background objects' "
                "segmentation was more accurate (default: %(default)s)")
        parser.add_argument('--allow-attributes',
            type=str_to_bool, default=True,
            help="Allow export of attributes (default: %(default)s)")
        parser.add_argument('--tasks', type=cls._split_tasks_string,
            help="COCO task filter, comma-separated list of {%s} "
                "(default: all)" % ', '.join(t.name for t in CocoTask))
        return parser

    DEFAULT_IMAGE_EXT = CocoPath.IMAGE_EXT

    _TASK_CONVERTER = {
        CocoTask.image_info: _ImageInfoConverter,
        CocoTask.instances: _InstancesConverter,
        CocoTask.person_keypoints: _KeypointsConverter,
        CocoTask.captions: _CaptionsConverter,
        CocoTask.labels: _LabelsConverter,
    }

    def __init__(self, extractor, save_dir,
            tasks=None, segmentation_mode=None, crop_covered=False,
            allow_attributes=True, **kwargs):
        super().__init__(extractor, save_dir, **kwargs)

        assert tasks is None or isinstance(tasks, (CocoTask, list, str))
        if isinstance(tasks, CocoTask):
            tasks = [tasks]
        elif isinstance(tasks, str):
            tasks = [CocoTask[tasks]]
        elif tasks:
            for i, t in enumerate(tasks):
                if isinstance(t, str):
                    tasks[i] = CocoTask[t]
                else:
                    assert t in CocoTask, t
        self._tasks = tasks

        assert segmentation_mode is None or \
            isinstance(segmentation_mode, str) or \
            segmentation_mode in SegmentationMode
        if segmentation_mode is None:
            segmentation_mode = SegmentationMode.guess
        if isinstance(segmentation_mode, str):
            segmentation_mode = SegmentationMode[segmentation_mode]
        self._segmentation_mode = segmentation_mode

        self._crop_covered = crop_covered
        self._allow_attributes = allow_attributes

        self._image_ids = {}

    def _make_dirs(self):
        self._images_dir = osp.join(self._save_dir, CocoPath.IMAGES_DIR)
        os.makedirs(self._images_dir, exist_ok=True)

        self._ann_dir = osp.join(self._save_dir, CocoPath.ANNOTATIONS_DIR)
        os.makedirs(self._ann_dir, exist_ok=True)

    def _make_task_converter(self, task):
        if task not in self._TASK_CONVERTER:
            raise NotImplementedError()
        return self._TASK_CONVERTER[task](self)

    def _make_task_converters(self):
        return { task: self._make_task_converter(task)
            for task in (self._tasks or self._TASK_CONVERTER) }

    def _get_image_id(self, item):
        image_id = self._image_ids.get(item.id)
        if image_id is None:
            image_id = cast(item.attributes.get('id'), int,
                len(self._image_ids) + 1)
            self._image_ids[item.id] = image_id
        return image_id

    def _save_image(self, item, path=None):
        super()._save_image(item,
            osp.join(self._images_dir, self._make_image_filename(item)))

    def apply(self):
        self._make_dirs()

        for subset_name in self._extractor.subsets() or [None]:
            if subset_name:
                subset = self._extractor.get_subset(subset_name)
            else:
                subset_name = DEFAULT_SUBSET_NAME
                subset = self._extractor

            task_converters = self._make_task_converters()
            for task_conv in task_converters.values():
                task_conv.save_categories(subset)
            for item in subset:
                if self._save_images:
                    if item.has_image:
                        self._save_image(item)
                    else:
                        log.debug("Item '%s' has no image info", item.id)
                for task_conv in task_converters.values():
                    task_conv.save_image_info(item,
                        self._make_image_filename(item))
                    task_conv.save_annotations(item)

            for task, task_conv in task_converters.items():
                if task_conv.is_empty() and not self._tasks:
                    continue
                task_conv.write(osp.join(self._ann_dir,
                    '%s_%s.json' % (task.name, subset_name)))

class CocoInstancesConverter(CocoConverter):
    def __init__(self, *args, **kwargs):
        kwargs['tasks'] = CocoTask.instances
        super().__init__(*args, **kwargs)

class CocoImageInfoConverter(CocoConverter):
    def __init__(self, *args, **kwargs):
        kwargs['tasks'] = CocoTask.image_info
        super().__init__(*args, **kwargs)

class CocoPersonKeypointsConverter(CocoConverter):
    def __init__(self, *args, **kwargs):
        kwargs['tasks'] = CocoTask.person_keypoints
        super().__init__(*args, **kwargs)

class CocoCaptionsConverter(CocoConverter):
    def __init__(self, *args, **kwargs):
        kwargs['tasks'] = CocoTask.captions
        super().__init__(*args, **kwargs)

class CocoLabelsConverter(CocoConverter):
    def __init__(self, *args, **kwargs):
        kwargs['tasks'] = CocoTask.labels
        super().__init__(*args, **kwargs)<|MERGE_RESOLUTION|>--- conflicted
+++ resolved
@@ -12,26 +12,14 @@
 
 import pycocotools.mask as mask_utils
 
-<<<<<<< HEAD
-from datumaro.components.converter import Converter
-from datumaro.components.extractor import (DEFAULT_SUBSET_NAME,
-    AnnotationType, Points, _COORDINATE_ROUNDING_DIGITS
-)
-from datumaro.components.cli_plugin import CliPlugin
-from datumaro.util import find, cast, str_to_bool
-from datumaro.util.image import save_image
-import datumaro.util.mask_tools as mask_tools
-=======
->>>>>>> 167e3cff
 import datumaro.util.annotation_tools as anno_tools
 import datumaro.util.mask_tools as mask_tools
 from datumaro.components.converter import Converter
-from datumaro.components.extractor import (DEFAULT_SUBSET_NAME, AnnotationType,
-    Points)
+from datumaro.components.extractor import (_COORDINATE_ROUNDING_DIGITS,
+    DEFAULT_SUBSET_NAME, AnnotationType, Points)
 from datumaro.util import cast, find, str_to_bool
 
 from .format import CocoPath, CocoTask
-
 
 SegmentationMode = Enum('SegmentationMode', ['guess', 'polygons', 'mask'])
 
