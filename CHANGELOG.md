--- conflicted
+++ resolved
@@ -18,11 +18,8 @@
 ### Changed
 - Smaller object details (<https://github.com/opencv/cvat/pull/1877>)
 - `COCO` format does not convert bboxes to polygons on export (<https://github.com/opencv/cvat/pull/1953>)
-<<<<<<< HEAD
-=======
 - It is impossible to submit a DL model in OpenVINO format using UI. Now you can deploy new models on the server using serverless functions (<https://github.com/opencv/cvat/pull/1767>)
 - Files and folders under share path are now alphabetically sorted
->>>>>>> 4fd8fd0e
 
 ### Deprecated
 -
@@ -79,7 +76,6 @@
 - [Datumaro] Added `convert` command to convert datasets directly (<https://github.com/opencv/cvat/pull/1837>)
 - [Datumaro] Added an option to specify image extension when exporting datasets (<https://github.com/opencv/cvat/pull/1799>)
 - [Datumaro] Added image copying when exporting datasets, if possible (<https://github.com/opencv/cvat/pull/1799>)
-- [Datumaro] Basic dataset quality estimation with a model, dataset statistics (<https://github.com/opencv/cvat/pull/1668>)
 
 ### Changed
 - Removed information about e-mail from the basic user information (<https://github.com/opencv/cvat/pull/1627>)
