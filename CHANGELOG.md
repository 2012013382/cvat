--- conflicted
+++ resolved
@@ -9,10 +9,6 @@
 - Throttling policy for unauthenticated users (<https://github.com/opencv/cvat/pull/1531>)
 - Added default label color table for mask export (<https://github.com/opencv/cvat/pull/1549>)
 - Added environment variables for Redis and Postgres hosts for Kubernetes deployment support (<https://github.com/opencv/cvat/pull/1641>)
-<<<<<<< HEAD
-- Added visual identification for unavailable formats (https://github.com/opencv/cvat/pull/1567)
-- (Datumaro) Dataset quality estimation with a model (https://github.com/opencv/cvat/pull/1668)
-=======
 - Added visual identification for unavailable formats (<https://github.com/opencv/cvat/pull/1567>)
 - Shortcut to change color of an activated shape in new UI (Enter) (<https://github.com/opencv/cvat/pull/1683>)
 - Shortcut to switch split mode (<https://github.com/opencv/cvat/pull/1683>)
@@ -28,7 +24,7 @@
 - Highlights for the first point of a polygon/polyline and direction (<https://github.com/opencv/cvat/pull/1571>)
 - Ability to change orientation for poylgons/polylines in context menu (<https://github.com/opencv/cvat/pull/1571>)
 - Ability to set the first point for polygons in points context menu (<https://github.com/opencv/cvat/pull/1571>)
->>>>>>> db24f93d
+- [Datumaro] Dataset quality estimation with a model (https://github.com/opencv/cvat/pull/1668)
 
 ### Changed
 - Removed information about e-mail from the basic user information (<https://github.com/opencv/cvat/pull/1627>)
